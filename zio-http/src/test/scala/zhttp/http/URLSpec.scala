package zhttp.http

import zhttp.http.URL.Fragment
import zio.test.Assertion._
import zio.test._

object URLSpec extends DefaultRunnableSpec {

  val fromStringSpec = suite("fromString")(
    test("Should Handle invalid url String with restricted chars") {
      assert(URL.fromString("http://mw1.google.com/$[level]/r$[y]_c$[x].jpg"))(isLeft)
<<<<<<< HEAD
    } +
      test("Should Handle empty query string") {
        assert(URL.fromString("http://yourdomain.com/list/users").map(_.queryParams))(
          isRight(equalTo(Map.empty[String, List[String]])),
        )
      } +
      test("Should Handle query string") {
        assert(
          URL
            .fromString(
              "http://yourdomain.com/list/users?user_id=1&user_id=2&order=ASC&text=zio-http%20is%20awesome%21",
            )
            .map(_.queryParams),
        )(
          isRight(
            equalTo(Map("user_id" -> List("1", "2"), "order" -> List("ASC"), "text" -> List("zio-http is awesome!"))),
          ),
        )
      },
=======
    },
    test("Should Handle empty query string") {
      assert(URL.fromString("http://yourdomain.com/list/users").map(_.queryParams))(
        isRight(equalTo(Map.empty[String, List[String]])),
      )
    },
    test("Should Handle query string") {
      assert(
        URL
          .fromString("http://yourdomain.com/list/users?user_id=1&user_id=2&order=ASC&text=zio-http%20is%20awesome%21")
          .map(_.queryParams),
      )(
        isRight(
          equalTo(Map("user_id" -> List("1", "2"), "order" -> List("ASC"), "text" -> List("zio-http is awesome!"))),
        ),
      )
    },
    test("Should handle uri fragment") {
      assert(
        URL
          .fromString(
            "http://yourdomain.com/list/users?user_id=1&user_id=2&order=ASC&text=zio-http%20is%20awesome%21#the%20hash",
          )
          .map(_.fragment),
      )(
        isRight(
          isSome(equalTo(Fragment("the%20hash", "the hash"))),
        ),
      )
    },
>>>>>>> 3cf6e883
  )

  val asStringSpec = {

    def roundtrip(url: String) =
      assert(URL.fromString(url).map(_.asString))(isRight(equalTo(url)))

    suite("asString")(
      test("relative with pathname only") {
        roundtrip("/users")
<<<<<<< HEAD
      } +
        test("relative with query string") {
          roundtrip("/users?user_id=1&user_id=2&order=ASC&text=zio-http%20is%20awesome%21")
        } +
        test("absolute with pathname only") {
          roundtrip("http://yourdomain.com/list")
        } +
        test("absolute with query string") {
          roundtrip("http://yourdomain.com/list/users?user_id=1&user_id=2&order=ASC&text=zio-http%20is%20awesome%21")
        },
=======
      },
      test("relative with query string") {
        roundtrip("/users?user_id=1&user_id=2&order=ASC&text=zio-http%20is%20awesome%21")
      },
      test("absolute with pathname only") {
        roundtrip("http://yourdomain.com/list")
      },
      test("absolute with query string") {
        roundtrip("http://yourdomain.com/list/users?user_id=1&user_id=2&order=ASC&text=zio-http%20is%20awesome%21")
      },
      test("absolute with fragment") {
        roundtrip("http://yourdomain.com/list/users#the%20hash")
      },
      test("relative with fragment") {
        roundtrip("/list/users#the%20hash")
      },
>>>>>>> 3cf6e883
    )
  }

  val relativeSpec = suite("relative")(
    test("converts an url to a relative url") {
      val url = URL
        .fromString("http://yourdomain.com/list/users?user_id=1&user_id=2&order=ASC&text=zio-http%20is%20awesome%21")
        .map(_.relative)

      val expected =
        URL(
          Path("/list/users"),
          URL.Location.Relative,
          Map("user_id" -> List("1", "2"), "order" -> List("ASC"), "text" -> List("zio-http is awesome!")),
        )

      assert(url)(isRight(equalTo(expected)))
    },
  )

  def spec =
    suite("URL")(fromStringSpec, asStringSpec, relativeSpec)
}<|MERGE_RESOLUTION|>--- conflicted
+++ resolved
@@ -9,7 +9,6 @@
   val fromStringSpec = suite("fromString")(
     test("Should Handle invalid url String with restricted chars") {
       assert(URL.fromString("http://mw1.google.com/$[level]/r$[y]_c$[x].jpg"))(isLeft)
-<<<<<<< HEAD
     } +
       test("Should Handle empty query string") {
         assert(URL.fromString("http://yourdomain.com/list/users").map(_.queryParams))(
@@ -29,24 +28,6 @@
           ),
         )
       },
-=======
-    },
-    test("Should Handle empty query string") {
-      assert(URL.fromString("http://yourdomain.com/list/users").map(_.queryParams))(
-        isRight(equalTo(Map.empty[String, List[String]])),
-      )
-    },
-    test("Should Handle query string") {
-      assert(
-        URL
-          .fromString("http://yourdomain.com/list/users?user_id=1&user_id=2&order=ASC&text=zio-http%20is%20awesome%21")
-          .map(_.queryParams),
-      )(
-        isRight(
-          equalTo(Map("user_id" -> List("1", "2"), "order" -> List("ASC"), "text" -> List("zio-http is awesome!"))),
-        ),
-      )
-    },
     test("Should handle uri fragment") {
       assert(
         URL
@@ -60,7 +41,6 @@
         ),
       )
     },
->>>>>>> 3cf6e883
   )
 
   val asStringSpec = {
@@ -71,7 +51,6 @@
     suite("asString")(
       test("relative with pathname only") {
         roundtrip("/users")
-<<<<<<< HEAD
       } +
         test("relative with query string") {
           roundtrip("/users?user_id=1&user_id=2&order=ASC&text=zio-http%20is%20awesome%21")
@@ -82,24 +61,12 @@
         test("absolute with query string") {
           roundtrip("http://yourdomain.com/list/users?user_id=1&user_id=2&order=ASC&text=zio-http%20is%20awesome%21")
         },
-=======
-      },
-      test("relative with query string") {
-        roundtrip("/users?user_id=1&user_id=2&order=ASC&text=zio-http%20is%20awesome%21")
-      },
-      test("absolute with pathname only") {
-        roundtrip("http://yourdomain.com/list")
-      },
-      test("absolute with query string") {
-        roundtrip("http://yourdomain.com/list/users?user_id=1&user_id=2&order=ASC&text=zio-http%20is%20awesome%21")
-      },
       test("absolute with fragment") {
         roundtrip("http://yourdomain.com/list/users#the%20hash")
       },
       test("relative with fragment") {
         roundtrip("/list/users#the%20hash")
       },
->>>>>>> 3cf6e883
     )
   }
 
