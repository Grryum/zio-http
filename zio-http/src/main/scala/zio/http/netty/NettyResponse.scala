--- conflicted
+++ resolved
@@ -16,17 +16,6 @@
 
 package zio.http.netty
 
-<<<<<<< HEAD
-=======
-import zio.stacktracer.TracingImplicits.disableAutoTrace
-import zio.{Promise, Trace, Unsafe, ZIO}
-
-import zio.http.Response.NativeResponse
-import zio.http.netty.client.{ChannelState, ClientResponseStreamHandler}
-import zio.http.netty.model.Conversions
-import zio.http.{Body, Header, Response}
-
->>>>>>> 3f1fb277
 import io.netty.buffer.Unpooled
 import io.netty.channel.ChannelHandlerContext
 import io.netty.handler.codec.http.{FullHttpResponse, HttpResponse}
@@ -34,17 +23,11 @@
 import zio.http.netty.model.Conversions
 import zio.http.{Body, Header, Response}
 import zio.{Promise, Trace, Unsafe, ZIO}
+import zio.stacktracer.TracingImplicits.disableAutoTrace
 
 object NettyResponse {
 
-<<<<<<< HEAD
   final def apply(jRes: FullHttpResponse): Response = {
-=======
-  final def make(ctx: ChannelHandlerContext, jRes: FullHttpResponse)(implicit
-    unsafe: Unsafe,
-    trace: Trace,
-  ): NativeResponse = {
->>>>>>> 3f1fb277
     val status       = Conversions.statusFromNetty(jRes.status())
     val headers      = Conversions.headersFromNetty(jRes.headers())
     val copiedBuffer = Unpooled.copiedBuffer(jRes.content())
