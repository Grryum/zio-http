/*
 * Copyright 2021 - 2023 Sporta Technologies PVT LTD & the ZIO HTTP contributors.
 *
 * Licensed under the Apache License, Version 2.0 (the "License");
 * you may not use this file except in compliance with the License.
 * You may obtain a copy of the License at
 *
 *     http://www.apache.org/licenses/LICENSE-2.0
 *
 * Unless required by applicable law or agreed to in writing, software
 * distributed under the License is distributed on an "AS IS" BASIS,
 * WITHOUT WARRANTIES OR CONDITIONS OF ANY KIND, either express or implied.
 * See the License for the specific language governing permissions and
 * limitations under the License.
 */

package zio.http.netty

import java.util.concurrent.ConcurrentHashMap

import zio._
import zio.stacktracer.TracingImplicits.disableAutoTrace

import zio.http._
import zio.http.netty.model.Conversions

import io.netty.buffer.Unpooled
import io.netty.handler.codec.http._

private[zio] object NettyResponseEncoder {

<<<<<<< HEAD
  def encode(response: Response): ZIO[Any, Throwable, HttpResponse] = {
=======
  private val frozenCache    = new ConcurrentHashMap[Response, FullHttpResponse]()
  private val frozenZioCache = new ConcurrentHashMap[Response, UIO[HttpResponse]]()

  def encode(response: Response)(implicit trace: Trace): ZIO[Any, Throwable, HttpResponse] = {
>>>>>>> 3f1fb277
    val body = response.body
    if (body.isComplete) {
      body.asArray.flatMap(bytes => ZIO.attemptUnsafe(implicit unsafe => fastEncode(response, bytes)))
    } else {
      val jHeaders         = Conversions.headersToNetty(response.headers)
      val jStatus          = Conversions.statusToNetty(response.status)
      val hasContentLength = jHeaders.contains(HttpHeaderNames.CONTENT_LENGTH)
      if (!hasContentLength) jHeaders.set(HttpHeaderNames.TRANSFER_ENCODING, HttpHeaderValues.CHUNKED)
      ZIO.succeed(new DefaultHttpResponse(HttpVersion.HTTP_1_1, jStatus, jHeaders))
    }
  }

<<<<<<< HEAD
  def fastEncode(response: Response, bytes: Array[Byte])(implicit unsafe: Unsafe): FullHttpResponse = {
    if (response.encoded eq null) {
      response.encoded = doEncode(response, bytes)
    }
    response.encoded.asInstanceOf[FullHttpResponse]
  }
=======
  def fastEncode(response: Response, bytes: Array[Byte])(implicit unsafe: Unsafe, trace: Trace): FullHttpResponse =
    if (response.frozen) {
      val encodedResponse = frozenCache.get(response)

      if (encodedResponse != null)
        encodedResponse
      else {
        val encoded    = doEncode(response, bytes)
        val encodedZio = ZIO.succeed(encoded)
        frozenZioCache.put(response, encodedZio)
        frozenCache.put(response, encoded)
        encoded
      }
    } else doEncode(response, bytes)
>>>>>>> 3f1fb277

  private def doEncode(response: Response, bytes: Array[Byte]): FullHttpResponse = {
    val jHeaders         = Conversions.headersToNetty(response.headers)
    val hasContentLength = jHeaders.contains(HttpHeaderNames.CONTENT_LENGTH)

    val jStatus = Conversions.statusToNetty(response.status)

    val jContent  = Unpooled.wrappedBuffer(bytes)
    val jResponse = new DefaultFullHttpResponse(HttpVersion.HTTP_1_1, jStatus, jContent, false)

    // TODO: Unit test for this
    // Client can't handle chunked responses and currently treats them as a FullHttpResponse.
    // Due to this client limitation it is not possible to write a unit-test for this.
    // Alternative would be to use sttp client for this use-case.
    if (!hasContentLength) jHeaders.set(HttpHeaderNames.CONTENT_LENGTH, jContent.readableBytes())
    jResponse.headers().add(jHeaders)
    jResponse

  }

}<|MERGE_RESOLUTION|>--- conflicted
+++ resolved
@@ -16,27 +16,18 @@
 
 package zio.http.netty
 
-import java.util.concurrent.ConcurrentHashMap
-
+import io.netty.buffer.Unpooled
+import io.netty.handler.codec.http._
 import zio._
+import zio.http._
+import zio.http.netty.model.Conversions
 import zio.stacktracer.TracingImplicits.disableAutoTrace
 
-import zio.http._
-import zio.http.netty.model.Conversions
-
-import io.netty.buffer.Unpooled
-import io.netty.handler.codec.http._
+import java.util.concurrent.ConcurrentHashMap
 
 private[zio] object NettyResponseEncoder {
 
-<<<<<<< HEAD
-  def encode(response: Response): ZIO[Any, Throwable, HttpResponse] = {
-=======
-  private val frozenCache    = new ConcurrentHashMap[Response, FullHttpResponse]()
-  private val frozenZioCache = new ConcurrentHashMap[Response, UIO[HttpResponse]]()
-
   def encode(response: Response)(implicit trace: Trace): ZIO[Any, Throwable, HttpResponse] = {
->>>>>>> 3f1fb277
     val body = response.body
     if (body.isComplete) {
       body.asArray.flatMap(bytes => ZIO.attemptUnsafe(implicit unsafe => fastEncode(response, bytes)))
@@ -49,29 +40,12 @@
     }
   }
 
-<<<<<<< HEAD
-  def fastEncode(response: Response, bytes: Array[Byte])(implicit unsafe: Unsafe): FullHttpResponse = {
+  def fastEncode(response: Response, bytes: Array[Byte])(implicit unsafe: Unsafe, trace: Trace): FullHttpResponse = {
     if (response.encoded eq null) {
       response.encoded = doEncode(response, bytes)
     }
     response.encoded.asInstanceOf[FullHttpResponse]
   }
-=======
-  def fastEncode(response: Response, bytes: Array[Byte])(implicit unsafe: Unsafe, trace: Trace): FullHttpResponse =
-    if (response.frozen) {
-      val encodedResponse = frozenCache.get(response)
-
-      if (encodedResponse != null)
-        encodedResponse
-      else {
-        val encoded    = doEncode(response, bytes)
-        val encodedZio = ZIO.succeed(encoded)
-        frozenZioCache.put(response, encodedZio)
-        frozenCache.put(response, encoded)
-        encoded
-      }
-    } else doEncode(response, bytes)
->>>>>>> 3f1fb277
 
   private def doEncode(response: Response, bytes: Array[Byte]): FullHttpResponse = {
     val jHeaders         = Conversions.headersToNetty(response.headers)
